--- conflicted
+++ resolved
@@ -1,9 +1,8 @@
-#!/bin/bash
+#!/bin/sh
 
 # sudo apt --assume-yes install curl jq zip
 
 # Fetch JREs if necessary. Find newer releases here: https://adoptium.net/releases.html
-<<<<<<< HEAD
 jreFolder=jdk-17.0.1%2B12
 jre=OpenJDK17U-jre_x64_windows_hotspot_17.0.1_12.zip
 if [ ! -f "$jre" ]; then
@@ -12,16 +11,6 @@
 jreLinux=OpenJDK17U-jre_x64_linux_hotspot_17.0.1_12.tar.gz
 if [ ! -f "$jreLinux" ]; then
   wget https://github.com/adoptium/temurin17-binaries/releases/download/$jreFolder/$jreLinux || exit 1
-=======
-jreFolder=jdk-11.0.12%2B7
-jre=OpenJDK11U-jre_x64_windows_hotspot_11.0.12_7.zip
-if [ ! -f "$jre" ]; then
-  wget https://github.com/adoptium/temurin11-binaries/releases/download/$jreFolder/$jre || exit 1
-fi
-jreLinux=OpenJDK11U-jre_x64_linux_hotspot_11.0.12_7.tar.gz
-if [ ! -f "$jreLinux" ]; then
-  wget https://github.com/adoptium/temurin11-binaries/releases/download/$jreFolder/$jreLinux || exit 1
->>>>>>> e9c153cb
 fi
 
 # Read version from git.
@@ -34,11 +23,7 @@
 echo "building app $versionString as release $release"
 if [ "$1" ]; then
   echo
-<<<<<<< HEAD
   read -r -s -p "RELEASE BUILD - Press enter to confirm..." _
-=======
-  read -r -p "RELEASE BUILD - Press enter to confirm..." _
->>>>>>> e9c153cb
 fi
 
 # Delete previous version of app if any.
