--- conflicted
+++ resolved
@@ -2,15 +2,9 @@
 
 ## Logging and Command Line Output
 
-<<<<<<< HEAD
 - When a process is started that might change data, this should be logged in Scala at info level.
-- When a user expects confirmation of a successful operation, this should also be logged in Scala - the scripts do not need to print a "finished successfully" message.
-- When a process terminates abnormally, this should be logged and printed to the console in Scala - the scripts do not need to print a "finished abnormally" message.
-=======
-- When a process in started that might change data, this should be logged at info level.
 - When a user expects confirmation of a successful operation, this should be logged in Scala - the scripts should not need to print a "finished successfully" message.
 - When a process terminates abnormally, this should be logged and printed to the console in Scala - the scripts should not need to print a "finished abnormally" message.
->>>>>>> 6979f1c5
 
 ## Scala
 
