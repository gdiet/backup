--- conflicted
+++ resolved
@@ -3,11 +3,7 @@
   .settings(
     name := "dedupfs",
     version := "current",
-<<<<<<< HEAD
     scalaVersion := "3.1.3",
-=======
-    scalaVersion := "3.1.2",
->>>>>>> ad1235bd
     libraryDependencies += "ch.qos.logback" % "logback-classic" % "1.2.11",
     libraryDependencies += "com.github.serceman" % "jnr-fuse" % "0.5.7",
     // Update dedup.db.H2.dbName accordingly when updating H2 version.
