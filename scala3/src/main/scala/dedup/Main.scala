--- conflicted
+++ resolved
@@ -19,14 +19,8 @@
 
 @main def mount(opts: (String, String)*) =
   def isWindows = getNativePlatform.getOS == WINDOWS
-<<<<<<< HEAD
-  cache.MemCache.startupCheck
   val repo           = File(opts.getOrElse("repo", "")).getAbsoluteFile
-  val mountPoint     = File(opts.getOrElse("mountPoint", if isWindows then "J:\\" else "/mnt/dedupfs" ))
-=======
-  val repo           = File(opts.getOrElse("repo", "."))
   val mount          = File(opts.getOrElse("mount", if isWindows then "J:\\" else "/mnt/dedupfs" ))
->>>>>>> 8ac69ae3
   val readOnly       = opts.boolean("readOnly")
   val backup         = !readOnly && !opts.boolean("noDbBackup")
   val copyWhenMoving = opts.boolean("copyWhenMoving")
