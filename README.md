# DedupFS: A Lightweight Deduplicating File System

For a quick start, take a look at [QUICKSTART](QUICKSTART.md) or the German [SCHNELLSTART](SCHNELLSTART.md).

DedupFS is a file system for storing many backups of large collections of files - for example your photo collection. The stored files are deduplicated, meaning: If you store the same files multiple times, the storage (almost) doesn't grow! For example, today you can store a backup of all your documents in DedupFS in the `/documents/2022.12.30` directory. If next week you store a backup of all your documents in DedupFS again, this time in the `/documents/2023.01.06` directory, this needs almost no additional space on the drive where your DedupFS data folder is located. So, in general, you can regard DedupFS as a backup storage drive where you can store considerably more files than on an ordinary drive. And if you like to script your backups, DedupFS comes with nice utilities for that, too.

Technically speaking, DedupFS is a file system with transparent file content deduplication: If you store multiple files containing exactly the same sequence of bytes, DedupFS stores the contents only once and references them multiple times. Of course, you can still update the contents of any file without impact on the contents of other files.

#### Table of contents
* [Status Of The DedupFS Software](#status-of-the-dedupfs-software)
* [What DedupFS Is Best For](#what-dedupfs-is-best-for)
* [Why Is DedupFS Better Than ...](#why-is-dedupfs-better-than-)
* [What DedupFS Should Not Be Used For](#what-dedupfs-should-not-be-used-for)
* [Caveats](#caveats)
* [System Requirements](#system-requirements)
* [Basic Steps To Use DedupFS](#basic-steps-to-use-dedupfs)
* [How To ...](#how-to-)
* [How I Do It](#how-i-do-it)
* [Upgrading And Version History](#upgrading-and-version-history)
* [Storage Format](#storage-format)
* [License](#license)

## Status Of The DedupFS Software

DedupFS is provided "as is", without any warranty. That being said, I use DedupFS since 2018 for backing up my private files. End of 2022 my backup repository contains 4.5 Million files/directories with 630.000 file contents stored comprising 1.7 TB of data. The largest file stored has a size of about 7.5 GB.

Summary: For my personal use it is mature. Decide for yourself.

## What DedupFS Is Best For

The DedupFS dedup file system is good for keeping a backup archive of your files. Its main advantage is that you don't have to worry storing the same file multiple times, because additional copies of a file need very little space.

For example, each week you can copy "everything" into the dedup file system, into a directory that is named by the current date. That way, you have a nice backup and can access earlier versions of your files by date.

## Why Is DedupFS Better Than ...

Whether DedupFS is better than any other backup software depends mostly on how you like it and how you use it. Here are the main things why I like DedupFS better than all alternatives I have found so far:

* DedupFS is fast at writing and reading backups (at least for personal requirements).
* DedupFS is lightweight, meaning it's easy to install and to run, and it needs little RAM compared to other deduplication software.
* DedupFS uses a simple storage format, so you know that if something goes horribly wrong there is still a good chance to retrieve most of the stored data.
* "Delete" in DedupFS is a two-step process, so if you accidentally deleted important files from your backups, they are not lost until you explicitly run the "reclaim space" utility.
* DedupFS automatically creates and keeps backups of the file tree and metadata database, so if necessary you can restore the dedup file system to earlier states.
* DedupFS is designed to make it fast and easy to keep a second offline copy of your backup repository up-to-date, even if the repository is terabytes in size.
* DedupFS is open source, see its [GitHub repository](https://github.com/gdiet/backup). It consists of ~2000 lines of production code and depends only on a handful of libraries.

## What DedupFS Should Not Be Used For

Don't use DedupFS as your everyday file system. It is not fully POSIX compatible. Locking a file for example will probably not work at all. If you change file contents often, that leads to a large amount of unused data entries that eat up space unless you use the "reclaim space" utility.

Don't use DedupFS for security critical things. One reason for that: DedupFS uses MD5 hashes to find duplicate content, and there is no safeguard implemented against hash collisions. Note that this is not a problem when you store backups of your holiday photos...

## Caveats

* DedupFS only supports regular directories and regular files. It does not support soft or hard links or sparse files. Support for soft links is planned for future versions.
* Deleting files in DedupFS is a two-step process. Don't expect that the repository size shrinks if you delete files. Even if you run the "reclaim space" utility, the repository size will not shrink. Instead, it will not grow further for some time if you store new files.
* DedupFS uses MD5 hashes to find duplicate content, and there is no safeguard implemented against hash collisions.
* Since DedupFS has been used less on Linux, there might be additional issues there.
* To support a special operation mode, if data files go missing, DedupFS replaces the missing bytes more or less silently with zero values.
* On Linux (e.g. WSL/Debian), CTRL-C might not correctly unmount the file system. The cause might be `/etc/mtab` not being available. In this case the following might help: `sudo ln -s /proc/self/mounts /etc/mtab`

## System Requirements

### General

DedupFS needs a Java 21 runtime. The application comes bundled with a suitable Java runtime for Windows x64 and Linux x64.

DedupFS needs disk space for its repository. If you back up lots of data, it will need lots of space. Keep an eye on available disk space when using.

DedupFS runs fine with approximately 128 MB RAM assigned to its process. See below for details.

### Windows

Tested on Windows 10 64-bit.

Download and install a [WinFSP Release](https://github.com/winfsp/winfsp/releases) to make *fuse* (Filesystem in Userspace) available. For DedupFS, only the WinFsp "Core" package is needed. I use `WinFsp 2023` a.k.a. `winfsp-2.0.23075` for running DedupFS. Until October 2023, I used `WinFsp 2021` a.k.a. `winfsp-1.9.21096` which also worked fine for me.

### Linux

Tested on Ubuntu 64-bit.

DedupFS needs *fuse* (Filesystem in Userspace) to create a filesystem in userspace. If DedupFS doesn't find it, install it using `sudo apt install libfuse2`. *fuse3* is not yet supported.

## Basic Steps To Use DedupFS

The following are the basic steps needed to use DedupFS. For details, see the [How To ...](#how-to-) section of this document.

* Make sure the [system requirements](#system-requirements) are fulfilled.
* Initialize the DedupFS data repository, for example on an external drive.
* Mount the file system, then use it to store backups of your files.
* Stop the file system.
* If required, update the copy of the DedupFS repository that is stored on a different external drive.
* If required, reclaim space by trashing files that have been marked deleted in the dedup file system.

## How To ...

### Initialize The File System

The dedup file system stores all its data in a repository directory, inside the subdirectories `fsdb` and `data`. Before the dedup file system can be used, the repository needs to be initialized:

* Create a repository directory for the dedup file system data, for example on an external backup drive.
* Unpack the DedupFS archive to that repository directory. The repository directory now should contain this:

```
[directory]  dedupfs-[version]
[  file   ]  QUICKSTART.html
[  file   ]  README.html
[  file   ]  SCHNELLSTART.html
```

* Now, the DedupFS utility scripts like `repo-init` and `dedupfs` should be located in the `dedupfs-[version]` directory in the repository directory.
* Start the DedupFS `repo-init` utility in the `dedupfs-[version]` directory, for example by double-clicking.
* Check the log output printed to the console where `repo-init` is executed.
* If successful, this command creates in the repository directory the database directory `fsdb` and in the `dedupfs-[version]` directory the log files directory `logs`.

Note:

* By default, `repo-init` and all other DedupFS utilities regard the parent of the current working directory as the DedupFS repository directory. If you run the script from the command line, you can add a `repo=<target directory>` parameter in order to point the utilities to a different repository directory. DedupFS always creates its `logs` directory in the directory containing the DedupFS utility scripts.

### Mount The File System With A GUI

If you want to write, update, or read files in the dedup file system, you have to "mount" it first. Note that the dedup file system must be initialized before you can mount it, see above. Here are the steps to mount the dedup file system:

* If you have installed DedupFS in the repository directory as recommended, start the dedup file system by running `gui-dedupfs` in the `dedupfs` directory, for example by double-clicking.
* After some time the DedupFS GUI will open, showing log entries.
* Some time later a log entry will tell you that the dedup file system is started: `Mounting the dedup file system now...`
* In the log entries, you see among others which repository directory is used and where the dedup file system is mounted.

Notes:

* The default mount point on Windows is `J:\`, on Linux `/mnt/dedupfs`. To mount the file system somewhere else, call the script with a `mount=<mount point>` parameter (the `mount=` part of the parameter can be omitted).
* On Windows, mount the dedup file system to a file system root like `J:\` or to a directory like `C:\myFiles\dedupfs`, where `C:\myFiles` must be an existing directory and `C:\myFiles\dedupfs` must not exist yet.
* On Linux, mount the dedup file system to an existing empty writable directory.
* Don't mount more than one dedup file system if you can avoid it. If you cannot avoid it, make sure the dedup file systems have different `mount=<mount point>` mount points configured.
* `gui-dedupfs` creates a database backup before mounting the file system, so you can restore the previous state of the file system if something goes wrong. To suppress database backup creation, call the script with the `dbBackup=false` parameter.
* By default, `gui-dedupfs` uses the parent of the current working directory as DedupFS repository. If you run the script from the command line, you can add a `repo=<target directory>` parameter in order use a different repository directory.
* For additional options see the paragraphs below.

### Mount The File System Without GUI

If you want to mount the dedup file system without a GUI, run `dedupfs`. This behaves like `gui-dedupfs` except that it does not start a GUI. So see above for more details on how `dedupfs` works. Note that to stop the filesystem you may have to press `CTRL-C` **twice** in the `dedupfs` console.

### Mount The File System Read-Only

If you want to mount the dedup file system read-only, use the `gui-readonly` or `readonly` utility. These utilities work the same way the write enabled utilities do, except that they don't create a database backup before starting.

Why mount read-only? This can be handy if for example you want to look up files in your backups while making sure that you cannot accidentally add, change or delete files in the backup.

### Read Basic File System Statistics

The `stats` utility allows you to read basic file system statistics. Like the other utilities, it accepts the optional `repo=<target directory>` parameter.

### Specify Command Parameters

The following rules apply for command parameters of the DedupFS utilities:
* The keys of `<key>=<value>` parameters are evaluated case-insensitively.
* A backslash '`\`' before an equals sign '`=`' is interpreted as escape character (possibly preventing interpretation of the parameter as `<key>=<value>` pair) and is removed before evaluating the actual parameter.

### Use The `fsc` Command Line Utilities

A number of **command line** utilities for the dedup file system is available through the `fsc` command. Like the other utilities, `fsc` accepts the optional `repo=<target directory>` parameter. `fsc` is not meant to be run without additional parameters.

#### Copy Files And Directories To The DedupFS

Use `fsc backup <source> <target> [reference]` to copy files and directories to the dedup file system without having to mount it first.

**Syntax:**

`fsc [repo=<repository directory>] [dbBackup=true] backup <source> [<source2> [<source...N>]] <target> [reference=<reference>] [forceReference=true]`

**Example:**

`fsc backup /docs /notes/* /backup/?[yyyy]/![yyyy.MM.dd_HH.mm] reference=/backup/????/????.??.??*`

On Windows:

`fsc backup "C:/my files/documents" "C:/my files/notes/*" /backup/?[yyyy]/![yyyy.MM.dd_HH.mm] reference=/backup/????/????.??.??*`

**The `source` parameters:**

In each `source` parameter's last path element the wildcards "`?`" and "`*`" are resolved to a list of matching files / directories. The resolved sources must be readable files or directories on your computer.

**The `target` parameter:**

The `target` parameter specifies the DedupFS directory to copy the source files and directories to. Only the forward slash "`/`" is interpreted as path separator. The backslash "`\`" is used as escape character.

In the `target` parameter's path elements, everything enclosed by square brackets `[...]` is interpreted as [java.text.SimpleDateFormat](https://docs.oracle.com/en/java/javase/21/docs/api/java.base/java/text/SimpleDateFormat.html) for formatting the current date/time, unless the opening square bracket is escaped with a backslash "`\`".

If a `target` path element starts with the question mark "`?`", the question mark is removed and the corresponding target directory and its children are created if missing.

If a `target` path element starts with the exclamation mark "`!`", the exclamation mark is removed. It is ensured that the corresponding target directory does not exist, then it and its children are created. The exclamation mark can be escaped with a backslash `\`.

> Note that on Linux / Bash, `!` and `\` are special characters. To use them, escape them with a backslash `\`.

**The `reference` and `forceReference` parameters:**

If a directory containing many and / or large files has been stored in the DedupFS before and most files have not been changed in the meantime, creating another backup can be **significantly accelerated** by using the `reference` parameter. This parameter tells the backup utility to first compare the file size and time stamp of the file to store with the reference file stored previously. If they are found to be the same, the backup tool creates a copy of the reference file in the target location instead of copying the source contents there. Note that using a `reference`, if a file's contents have changed, but its size and time stamp have not changed, **the changed contents are not stored** in the backup.

Example:
* Create a first backup of `docs`:
* `fsc backup /docs /backup/?[yyyy]/![yyyy.MM.dd_HH.mm]/`
* Provide a reference for subsequent backups of `docs`:
* `fsc backup /docs /backup/?[yyyy]/![yyyy.MM.dd_HH.mm]/ reference=/backup/????/????.??.??_*`

When a `reference` is provided, the backup utility looks for the reference directory in the DedupFS, resolving '`*`' and '`?`' wildcards with the alphabetically last match. Then the backup utility checks whether the source and the reference directory "look similar". This is to reduce the probability of accidentally specifying an incorrect `reference`. Use the `forceReference=true` parameter to skip this check.

**Excluding files / directories from the backup:**

To exclude files or directories from the backup, proceed as follows:
* Either put an **empty** file `.backupignore` into a source directory to ignore.
* Or put into a source directory a text file `.backupignore` containing 'ignore' rules, one per line. These rules define which entries the backup utility will ignore.
  * Lines are trimmed, empty lines and lines starting with "`#`" are ignored.
  * `*` is the "anything" wildcard.
  * `?` is the "any single character" wildcard.
  * Rules for directories end with "`/`", rules for files without.
  * The rules are matched against the relative source path.

Example for a `.backupignore` file:

    # Do not store the .backupignore itself in the backup.
    .backupignore
    # Do not store the 'temp' subdirectory in the backup.
    temp/
    # In any subdirectories named 'log*', do not store
    # files in the backup that are named '*.log'.
    log*/*.log

#### Create A Database Backup

Use `fsc db-backup` to create a database backup. The database backup is created in the repository's `fsdb` directory.

#### Restore The Database From Backup

Use `fsc db-restore` to restore a previous versions of the DedupFS database, thus effectively resetting the dedup file system to an earlier state. **This command overwrites the current database without further confirmation.**

If run without additional `[file name]` parameter, it restores the database to the way it was before the last write operation was started. Provide a `[file name]` parameter to point the utility to an earlier database backup zip file located in the `fsdb` subdirectory of the repository.

#### Compact The Database File

Use `fsc db-compact` to compact the database file.

#### Find Files By Name Pattern

Use `fsc find <pattern>` to find files matching the name or path fragment pattern provided. You can search for file names like `java.exe`, directory names like `bin`, or for path fragments like `jre/bin/java`. The patterns support '`*`' as wildcard for any number of characters and '`?`' as wildcard for a single character. The find behavior of patterns containing '`%`' or '`_`' is not fully defined and may yield unexpected results.

#### List Files

Use `fsc list <path>` to list the contents of the directory denoted by `<path>`.

#### Get Size And Other Statistics For A Stored Directory Or File

Use `fsc stats <path>` to get size and other statistics for the directory or file denoted by `<path>`.

#### Delete A File Or A Directory

Use `fsc del <path>` to delete the file or **recursively** delete the directory denoted by `<path>`. **This utility does not create a database backup.** If required, use `fsc db-backup` before using `fsc del <path>`.

### Configure Memory Settings

The DedupFS utilities come with reasonable default memory settings. You can change these by editing the utility scripts. Let's start with some rules of thumb:

* It does not hurt to assign much RAM to the DedupFS utilities. That is, unless the operating system or other software running on the same computer doesn't have enough free RAM left.
* `repo-init` does not need more than ~64 MB RAM.
* `gui-dedupfs` and `dedupfs` need at least ~96 MB RAM for good operation. When storing large files or using a slow storage device, additional RAM improves performance.
* `db-restore` might need more than 64 MB RAM, it depends on the database size.
* `gui-readonly` and `readonly` work fine with ~80 MB RAM. Assigning more will not improve performance.
* The `reclaim-space` utility need about ((number of data entries) * 64 B + 64 MB) RAM.

To change the RAM assignment of a utility, open it in a text editor. After the `$JAVA` or `%JAVA%` call, change `-Xmx` maximum heap memory setting.

### Configure The Temp Directory

When large files are written to the dedup file system and DedupFS cannot cache them in memory, it caches them in a "temp" directory. By default, it uses a subdirectory of the "temp" directory configured for the user in the operating system.

To get maximum write performance, make sure the temp directory is on a fast (SSD) drive that and is not on the same physical drive as either the repository or the source from which you copy the files. The write utilities accept a `temp=<temp directory>` option, so you can override the default.

### Copy When Moving

The dedup file system can be operated in a "copy when moving" state. In this state, whenever a command is issued to move a file (not a directory) within the dedup file system from directory A to directory B, the file is not moved but copied. What the heck?

Moving files within the dedup file system is very fast. Copying files is much slower, because the operating system reads the file contents and writes them to the new file. In the "copy when moving" state, copy-moving files is just as fast as moving files.

This can be used to first create in the dedup file system a copy of an existing backup (fast) and then only to update those files that have changed (fast if few files have changed).

To enable the "copy when moving" state, either tick the checkbox in the GUI or specify the `copyWhenMoving=true` option when starting the dedup file system.

### Find The Log Files

DedupFS writes log files that contain all log entries visible on the console and additionally DEBUG level log entries. DedupFS always creates its `logs` directory in the directory containing the DedupFS utility scripts.

### Create A Database Backup Or Restore The Database

The `db-backup` and `db-restore` utilities are convenience entry points for the `fsc db-backup` and `fsc db-restore` commands. Other than the plain commands, these utilities ask for confirmation before execution.

### Blacklist Files

The `blacklist` utility is for blacklisting files that should be removed from the dedup file system if they are currently stored and should not be stored even when added later to the file system. Reading a blacklisted file yields [file length] zeros. In addition to the usual `repo=<target directory>` parameter, the utility accepts the following parameters:
* `dbBackup=false` (optional, default true): Create a database backup before starting the blacklisting process.
* `blacklistDir=<directory name>` (optional, default `blacklist`): If the subdirectory of `repo` with this name contains files, those are added to the blacklist in the repository, in a directory named with the current timestamp.
* `deleteFiles=false` (optional, default true): If true, the files in `blacklistDir` are deleted once they have been added to the blacklist in the repository.
* `dfsBlacklist=<directory name>` (optional, default `blacklist`): Name of the base blacklist directory in the dedup file system, resolved against root.
* `deleteCopies=true` (optional, default false): If true, mark deleted all blacklisted occurrences except for the original entries in the `dfsBlacklist` directory.

After running the `blacklist` utility, as long as you do not store new files in the dedup file system you can still restore previous file system states by restoring the database from backups. Once new files are stored, restoring a database backup from before the blacklisting process will result in partial data corruption.

### Reclaim Space

When you delete a file in the dedup file system, internally the file is marked as "deleted" and nothing more. This means, that the dedup file system will **not** free that file's storage space, and that you can make the file available again by restoring a previous state of the database from backup.

If you want to re-use the space deleted files take up, run the `reclaim-space` utility. Note that this will not shrink the repository size. Instead, the repository size will not increase for some time if you store new files.

The `reclaim-space` utility purges deleted and orphan entries from the database. After running it, as long as you do not store new files in the dedup file system you can still restore previous file system states by restoring the database from backups. Once new files are stored, restoring a database backup from before the reclaim process will result in partial data corruption.

In addition to the usual `repo=<target directory>` parameter, the `reclaim-space` utility accepts an optional `keepDays=[number]` parameter (the `keepDays=` part can be omitted) that can be used to specify that recently deleted files should not be reclaimed. Without this parameter, all deleted files are reclaimed.

When the reclaim process is finished, the `reclaim-space` utility compacts the database file, then exits.

### Clean Up Repository Files

In the `log` subdirectory of the installation directory, up to 1 GB of log files are stored. They are useful for getting insights into how DedupFS was used. You can delete them if you don't need them.

In the `fsdb` subdirectory of the repository directory, DedupFS stores database backup zip files that can be used to reset the dedup file system to an earlier state. You can delete older database backup zip files if you don't need them.

### Run A Shallow Copy Of The File System

This is an advanced usage pattern. **Only use if you understand what you are doing!**

If you have the repository on a removable device, you can create a copy of it on a local device without the data files in the `data` directory. This "shallow" copy of the file system allows you to browse the directories and files, but it will show '0' bytes instead of the actual content when you open files.

If you

* create a "database only" copy of the file system,
* copy (at least) the last active data file in the right location in the `data` directory,
* be careful: If you ran `reclaim-space` some time ago, the last active data file might not be the last data file. In case of doubt, use the `stats` utility to check the data storage size,
* only use the shallow copy of the file system for some time (and not the original),
* don't use the `reclaim-space` utility on the shallow copy of the file system,

then you can merge the shallow repository back to the original file system using standard file sync tools.

### Continue On Errors

Hopefully, you will never see an `EnsureFailed` exception the logs. However, if you are reproducibly blocked by an `EnsureFailed` exception, you can tell the dedup file system not to stop processing when the offending condition occurs. (Do this at you own risk!) For this, add `-Dsuppress.[marker]` to the java options in the script, where `[marker]` is the marker string prepended to the actual exception message, e.g. `-Dsuppress.cache.keep` or `-Dsuppress.utility.restore`.

### Run The H2 Database Server In TCP Mode

For demonstration, investigation or debugging it might be interesting to examine the DedupFS database while the DedupFS file system is mounted. For this, run an H2 TCP server locally, e.g.

    java -cp "h2-2.1.214.jar" org.h2.tools.Server -tcp -tcpPort 9876

and add `-DH2.TcpPort=<TCP port>` to the java options in the script. When running in this mode, at startup time the JDBC connection information used is logged on WARN level.

## Story: How I Use DedupFS

### (Some Of) The Problems DedupFS Solves For Me

* At home, I use a laptop computer with a 1 TB SSD. My private collection of photos, videos, audio and document files is larger than 1 TB. Duh.
* Although I try to avoid it, many photos and videos are stored in two places in my collection. This also bloats backups. Urg.
* The laptop actually is our family computer. Sometimes, somebody accidentally deletes or overwrites files we would have liked to keep, or moves them to a place where we will never find them again. Gah.
* One backup isn't enough for me to feel good, I like to keep two backups, and the second backup should be synchronized with the first, at least from time to time. Acg.

### (Some Of) The Solutions DedupFS Provides

* Large media files that I don't need regularly only reside in the backups.
* DedupFS takes care of deduplicating duplicate files.
* *"I know that in our photos of the 2010 summer holidays, we had this lovely picture of..."* - Let's look in the backup I stored two years ago.
* For synchronizing the second backup, standard file copy tools are enough. I only need to copy those parts of the repository that have changed, and that is easy.

### How I Do It

I have two large external storage drives, drive A and drive B.

Every few weeks,

* I store "everything" from the family laptop to a new directory in the dedup file system residing on drive A. This new directory I name by current date, for example "backups_laptop/2020-10-21".
* To speed things up, before actually creating the new backup, I create a duplicate of the previous backup in a directory with the current date with the `copywhenmoving=true` option enabled. This is fast. After this, I use a tree sync software that mirrors the source to the target, overwriting only those files that have changed (changed size or last modified time) and deleting files in the target that are not present in the source. If few things have changed, this is also fast.

Every few months,

* I use a tree sync software that mirrors the source to the target to update the drive B with the new contents of drive A. If few things have changed, this is pretty fast.

Additionally,

* in the dedup file system there is a "current" directory where I keep (mostly media) files that are just too big for my laptop and that I need only occasionally.

For maximum safety,

* TODO shallow copy of the repository that is auto-synchronized to a cloud with the last increments, so I can back up my files even more often without having to go fetch the external drive each time.

## Upgrading And Version History

To upgrade a DedupFS installation to a newer version:

* Unpack the new DedupFS apps archive to the DedupFS repository directory, next to the existing DedupFS apps installation, possibly overwriting existing `*.html` documentation files in the installation directory. The repository directory now should look like this:

```
[directory]  data
[directory]  dedupfs-[old version]
[directory]  dedupfs-[new version]
[directory]  fsdb
[  file   ]  QUICKSTART.html
[  file   ]  README.html
[  file   ]  SCHNELLSTART.html
```

* Follow any release specific upgrade instructions (see below).
* Check whether everything works as expected. If yes, you can delete the old `dedupfs-<version>` installation directory.

### Version History And Release Specific Update Instructions

#### May Come Eventually

* Ensure the backup script can be gracefully interrupted.
* In some way give access to deleted files and directories.
* Development: Try out scoverage instead of jacoco (a spike 2022.10 didn't work well).
* Support for soft links.
* Optionally store packed (gz or similar).
* The reclaim utility finds & cleans up data entry duplicates.
* Replace `!` and `\` by something else for `fsc backup` because they are special characters on Linux / Bash.
<<<<<<< HEAD
* Support for fuse3 on Linux systems.
* On Linux, don't hang if the mount point exists but is not writable or owned by mounting user. Possibly check for directory write permission first?
* Only log stack traces for unexpected exceptions.
* Backup tool: Ensure that the last file listed as "stored" is actually stored when interrupting.
* A command line restore tool, possibly with the option to forward the output to console.

#### 6.1.0 (???)
=======
* Check for previous database version file when starting dedupfs or its variants.
* Stats tool does not behave nicely (no harm done) when encountering too old database.
* Reclaim tool does not behave nicely (no harm done) when encountering too old database.
* Reclaim tool prints misleading 'Starting database migration...'.
>>>>>>> 6979f1c5

* Add `fsc help` command.
* Add `fsc stats <repository path>` command

#### 6.0.0 (2024.11.24)

* Upgrade H2 database from 2.1.212 to 2.3.232.
* Add database migration script.
* Minor updates to Scala, Java, SBT, and some libraries.
* Fixed: `stats` utility on Linux didn't handle failures correctly.

**Migration from 5.x to 6.x:**

* Unpack the new version of DedupFS apps in the repository directory next to the old version.
* Run the `db-migrate[.bat]` utility to upgrade the database for use with DedupFS 6.x.
* When the database upgrade has finished successfully, delete the directory containing the old DedupFS file system apps (**but not the `data/` and `fsdb/` directories**).

**Migration from earlier versions to 6.x:**

Do a step-by-step migration. See below for details how to upgrade to DedupFS 5.x.

#### 5.3.2 (2024.10.19)

* Read-only apps do not write to logfile.
* Fixed: Linux apps reported incompatible Java version.
* Fixed: Bad Java version compatibility error message on Windows.
* Improve error messages and failure handling when apps terminate with failure code.
* Add explaining text with confirmation to `reclaim-space` utility.
* Update `jnr-fuse` library to version 0.5.8.

#### 5.3.1 (2024.08.24)

* Update Scala to 3.3.3 and Java to 21.0.4+7 together with SBT and some dependencies.
* Documentation updates.

#### 5.3.0 (2023.12.02)

* `fsc find` syntax changed, now allows to search for path fragments, not only for single entry names.
* Mark database backups created by `blacklist` because restoring from them can be dangerous.
* Fixed handling of illegal file names in `blacklist`.
* Updated Scala to 3.3.1 and Java to 21+35 together with SBT and some dependencies.
* Tested operations with WinFSP 2023 which is now the recommended version.

#### 5.2.1 (2023.05.28)

* `fsc backup` doesn't log 'interrupted' when terminating normally.
* In read-only mode, don't look for free areas during startup - it's not needed and might require much memory and/or time.
* In `fsc backup`, check whether a file reference is neither file nor directory to avoid a possible exception.
* In `fsc backup`, handle exceptions when reading files to back up.
* Updated Scala to 3.2.1 and Java to 17.0.7 together with SBT and some dependencies.

#### 5.2.0 (2023.03.05)

* The `fsc backup` command is mature enough now.
* Faster file system start: No waiting for the zip database backup because that is running in parallel.
* Updated Java to 17.0.6_10, some libraries, and SBT.
* Added QUICKSTART.html and German SCHNELLSTART.html documentation.
* Rewritten experimental `fsc backup` command, changed functionality.
* Rewritten write cache handling for improved maintainability.
* Added option to run with an H2 TCP server.

#### 5.1.0 (2022.11.25)

* Separate Windows and Linux packages, with a minified JRE, to reduce package size from about 100MB to less than 50 MB.
* Experimental `fsc backup` command for backing up directories without needing to mount the dedup file system.
* Added explicit memory settings to all start scripts.
* Unified and cleaner logging and console output; showing log level WARN and ERROR on console for the utilities.
* Performance improvement: Start the file system or run the write command while in parallel creating script database backup from the plain backup.
* Updated Scala to 3.2.1, Java to 17.0.5_8, libraries, SBT and sbt-updates plugin.
* Full database compaction only when running `reclaim-space` or `fsc db-compact`, for other write commands compact database for at most 2 seconds.
* Added `fsc db-compact` command.
* When running `db-backup`, print to console the corresponding restore command.
* Added `db-backup` utility script.
* Introduced `fsc db-restore` command.
* Renamed `fsc backup` to `fsc db-backup`.

#### 5.0.1 (2022.10.19)

* Fixed a failing test for the blacklisting code that probably is a bug, although the exact faulty behavior has not been researched.
* Check for children before marking entries deleted. Mainly prevents replacing non-empty directories.
* Fixed bug that mounting the file system read-only failed.
* Updated Scala to version 3.2 and Java to 17.0.4.1_1, updated many libraries.
* Updated H2 database from 2.1.212 to 2.1.214 - binary compatible, no migration necessary.

#### 5.0.0 (2022.06.09)

* Upgrade H2 database from 1.4.200 to 2.1.212.

**Migration from 4.x to 5.x:**

* **Direct migration of repositories from versions prior to 4.x is not supported.**
* Use the 4.x dedupfs software to run the command `fsc backup` in order to make sure a current database backup exists. Note that in later releases, this utility is renamed `fsc db-backup`.
* Unpack the 5.x dedupfs software into the repository.
* Use the 5.x `db-restore` utility like this:<br> `db-restore from=dedupfs_[timestamp].zip`<br> to point the utility to the database backup zip file created above. Look for the exact timestamp to use in the `fsdb` subdirectory of the repository.
* The migration is complete. Don't use dedupfs versions previous to 5.0.0 anymore with the repository.
* Eventually, manually delete the final version of the 4.x database, that is, the files `dedupfs.mv.db` and `dedupfs.mv.db.backup` in the `fsdb` subdirectory of the repository.

#### 4.1.0 (2022.02.19)

* New `blacklist` utility for blacklisting files that should not be stored at all.
* Simplified reclaim space process: After running the `reclaim-space` utility, freed up space is automatically used when storing new files.
* Compact database when unmounting the dedup file system and after `blacklist` and `reclaim-space`. (git 548f1803)
* `db-restore`, `mount` and `reclaim-space` accept an unnamed parameter.

#### 4.0.0 (2021.12.30)

* Updated Java 11 to Java 17.
* Updated dedupfs database version from 2 to 3 to prepare upgrading H2 database to 2.0.202, which will come with dedupfs 5.
* Added `fsc` utilities to create a database backup or to list, find, or delete files without mounting the repository.

**Migration from 3.x to 4.x:**

* Start dedupfs 4.x with repository write access once to migrate the repository database.
* After migration, dedupfs version prior to 4.x can't be used anymore with the repository.
* To fall back to an earlier software version, restore the repository database from a backup created before upgrading to 4.x.

#### 3.0.1 (2021.12.24)

* On Windows, fixed dedupfs problems caused by missing executable flag. (git 1c69bf58)

#### 3.0.0 (2021.07.31)

Named "3" because this release is a Scala 3 re-write of dedupfs.

* On Windows, named the dedup file system volume "DedupFS". (git 46a076d)
* Fixed occasional out-of-memory or deadlock condition (rewrite of parallel handling).
* Restructured installation directory, ".." instead of "." is the default repository path.

#### 2.6 (2020.11.15)

* Fixed deadlock when moving files in the dedup file system along with the dirty corner cases when moving files. (git 7e6d858)

Known problems:

* Occasional deadlock and out-of-memory conditions.

#### 2.5 (2020.10.23)

* New `stats` utility. (git a11229b)
* In read-only mode, log no error when trying to update last modified time of a file. (git 1bbdcc7)
* Support running the dedup file system with data files missing (for the "Shallow Copy" feature). (git 013fc7d)
* On Windows, the utilities support space characters in the app path. (git 1632819)
* Fixed that background process can go on for a long time.

Known problems:

* Deadlock for example when moving files in the dedup file system.
* Dirty corner cases when moving a file that currently is just written to.

#### 2.4 (2020.10.18)

First public release.

Known problems:

* If the drive the temp directory resides in is faster than the target drive, when copying many files the background write-to-target process may still take a long time when the foreground copy-to-DedupFS process has finished.
* Dirty corner cases when moving a file that currently is just written to.

## Storage Format

### Tree And File Metadata

DedupFS stores the tree and file metadata in an [H2](http://h2database.com) SQL database. Use the h2 JDBC driver `lib/h2-<version>.jar` in case you want to inspect the database contents. The database schema is approximately:

```sql
CREATE TABLE TreeEntries (
  id           BIGINT PRIMARY KEY,
  parentId     BIGINT NOT NULL,
  name         VARCHAR(255) NOT NULL,
  time         BIGINT NOT NULL,
  deleted      BIGINT NOT NULL DEFAULT 0,
  dataId       BIGINT DEFAULT NULL
);
CREATE TABLE DataEntries (
  id     BIGINT PRIMARY KEY,
  seq    INTEGER NOT NULL,
  length BIGINT NULL,
  start  BIGINT NOT NULL,
  stop   BIGINT NOT NULL,
  hash   BINARY NULL
);
```

`TreeEntries`: The tree root entry has `id` 0. The tree structure is defined by providing the `parentId` for each node. `time` is the last modified unix timestamp in milliseconds. `deleted` is set to the deletion unix timestamp in milliseconds; for existing (= not deleted) files it is `0`. `dataId` is `null` for directories. For files, it is a reference to `DataEntries.id`. If no matching `DataEntries.id` exists, the file size is zero.

`DataEntries`: Each sequence of bytes that can be referenced as a file content is assigned a unique `id`. The bytes are stored in 1 to n non-contiguous parts, where `seq` of the first part is `1` and so on. `start` and `stop` define the storage position of the part, where `stop` points to the position **after** the respective part. `length` is the combined length of all parts, `hash` the MD5 hash of the full sequence, that is, of all parts concatenated. `length` and `hash` are only set for the first part of each data entry, for subsequent parts they are `null`.

### File Contents

DedupFS stores the file contents in the `data` subdirectory of the repository. The data is distributed to files of 100.000.000 Bytes each. The file names of the data files denote the position of the first byte stored in the respective file. These positions are referenced by `DataEntries.start` and `DataEntries.stop`, see above.

## License

MIT License, see file LICENSE.<|MERGE_RESOLUTION|>--- conflicted
+++ resolved
@@ -416,20 +416,17 @@
 * Optionally store packed (gz or similar).
 * The reclaim utility finds & cleans up data entry duplicates.
 * Replace `!` and `\` by something else for `fsc backup` because they are special characters on Linux / Bash.
-<<<<<<< HEAD
 * Support for fuse3 on Linux systems.
 * On Linux, don't hang if the mount point exists but is not writable or owned by mounting user. Possibly check for directory write permission first?
 * Only log stack traces for unexpected exceptions.
 * Backup tool: Ensure that the last file listed as "stored" is actually stored when interrupting.
 * A command line restore tool, possibly with the option to forward the output to console.
-
-#### 6.1.0 (???)
-=======
 * Check for previous database version file when starting dedupfs or its variants.
 * Stats tool does not behave nicely (no harm done) when encountering too old database.
 * Reclaim tool does not behave nicely (no harm done) when encountering too old database.
 * Reclaim tool prints misleading 'Starting database migration...'.
->>>>>>> 6979f1c5
+
+#### 6.1.0 (???)
 
 * Add `fsc help` command.
 * Add `fsc stats <repository path>` command
