--- conflicted
+++ resolved
@@ -39,7 +39,6 @@
 ## repo-init
 
 - Create a new repository
-<<<<<<< HEAD
   - good success information is displayed
   - good success information is logged
   - [x] 2024-10-19 6.0.0-M9 0e008d63 Linux
@@ -52,16 +51,6 @@
   - good failure information is displayed
   - good failure information is logged
   - [x] 2024-10-19 6.0.0-M9 0e008d63 Linux
-=======
-  - good success information is displayed and logged
-  - Windows script waits for confirmation
-  - [x] 2024-09-03 6.0.0-M5 ed880216 Windows
-  - [x] 2024-09-01 6.0.0-M3 c919ca34 Linux
-- Trying to create a new repository when repository is already initialized
-  - good failure information is displayed and logged
-  - Windows script waits for confirmation
-  - [x] 2024-10-25 6.0.0-M9 c5308d19 Windows
->>>>>>> 6979f1c5
   - [x] 2024-09-05 6.0.0-M8 a8d1ccbd Linux
   - [x] 2024-10-14 5.3.2-M1 a8044ff1 Linux
   - ... and Windows script waits for confirmation
