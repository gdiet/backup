--- conflicted
+++ resolved
@@ -72,68 +72,10 @@
           case dir: DirEntry => s"d${dir.name}"
           case file: FileEntry => s"f${file.name}"
         }.foreach {
-          case dir: DirEntry   => println(s"> ${dir.name}")
+          case dir: DirEntry => println(s"> ${dir.name}")
           case file: FileEntry => println(s"- ${file.name} ${"." * math.max(2, 38-file.name.length)} ${readableBytes(db.dataSize(file.dataId))}")
         }
   }
-<<<<<<< HEAD
-=======
-
-  def del(dbDir: File, path: String): Unit = withConnection(dbDir, readonly = false) { con =>
-    val db = Database(con)
-    db.entry(path) match
-      case None =>
-        println(s"The path '$path' does not exist.")
-      case Some(file: FileEntry) =>
-        db.delete(file.id)
-        log.info(s"Marked deleted file '$path' .. ${readableBytes(db.dataSize(file.dataId))}")
-      case Some(dir: DirEntry) =>
-        log.info(s"Marking deleted directory '$path' ...")
-        def delete(treeEntry: TreeEntry): Long =
-          val childCount = db.children(treeEntry.id).map(delete).sum
-          db.delete(treeEntry.id)
-          log.debug(s"Marked deleted: $treeEntry")
-          childCount + 1
-        log.info(s"Marked deleted ${delete(dir)} files/directories.")
-  }
-
-  def find(dbDir: File, matcher: String): Unit = withConnection(dbDir) { con =>
-    println(s"Searching for files matching '$matcher':")
-
-    val qLike = con.prepareStatement(
-      """SELECT id, parentId, name, time, dataId FROM TreeEntries
-        |WHERE deleted = 0 AND name LIKE ?""".stripMargin
-    )
-    val qId = con.prepareStatement(
-      """SELECT id, parentId, name, time, dataId FROM TreeEntries
-        |WHERE id = ? AND deleted = 0""".stripMargin
-    )
-    def treeEntry(rs: ResultSet): TreeEntry = rs.opt(_.getLong(5)) match
-      case None         => DirEntry (rs.getLong(1), rs.getLong(2), rs.getString(3), Time(rs.getLong(4))                )
-      case Some(dataId) => FileEntry(rs.getLong(1), rs.getLong(2), rs.getString(3), Time(rs.getLong(4)), DataId(dataId))
-
-    @annotation.tailrec
-    def path(entry: TreeEntry, acc: List[TreeEntry] = Nil): List[TreeEntry] =
-      if entry.id == root.id then entry :: acc else
-        qId.setLong(1, entry.parentId)
-        resource(qId.executeQuery())(_.maybeNext(treeEntry)) match
-          case None => Nil
-          case Some(parent) => path(parent, entry :: acc)
-
-    qLike.setString(1, matcher)
-    resource(qLike.executeQuery())(_.seq(treeEntry).foreach { entry =>
-      path(entry) match
-        case Nil => /* deleted entry */
-        case entries =>
-          println(entries.map {
-            case dirEntry: DirEntry => s"${dirEntry.name}/"
-            case fileEntry: FileEntry => fileEntry.name
-          }.mkString)
-    })
-  }
-
-  // TODO at least reclaim 1 & reclaim 2 can be written more readable
->>>>>>> 2dd039e1
 
   def del(dbDir: File, path: String): Unit = withConnection(dbDir, readonly = false) { con =>
     val db = Database(con)
