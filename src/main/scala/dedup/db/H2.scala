package dedup
package db

import java.sql.{Connection, DriverManager}

object H2:
  Class.forName("org.h2.Driver")

<<<<<<< HEAD
  val dbName = "dedupfs-206" // H2 version suffix
=======
  val dbName = "dedupfs" // TODO planned next like "dedupfs-210" // H2 version 2.1.210
>>>>>>> d7a2da66
  val dbFileName = s"$dbName.mv.db"

  // For SQL debugging, add to the DB URL "...;TRACE_LEVEL_SYSTEM_OUT=2"
  private def jdbcUrl(dbDir: java.io.File, readonly: Boolean) =
    if readonly then
      s"jdbc:h2:$dbDir/$dbName;ACCESS_MODE_DATA=r"
    else
      s"jdbc:h2:$dbDir/$dbName;DB_CLOSE_ON_EXIT=FALSE"

  def checkForTraceFile(dbDir: java.io.File): Unit =
    val dbTraceFile = java.io.File(dbDir, s"$dbName.trace.db")
    ensure("h2.trace.file", !dbTraceFile.exists, s"Database trace file $dbTraceFile found. Check for database problems.")

  def dbFile(dbDir: java.io.File, fileNameSuffix: String = ""): java.io.File =
    java.io.File(dbDir, dbFileName + fileNameSuffix)

  def connection(dbDir: java.io.File, readonly: Boolean, expectExists: Boolean = true): Connection =
    ensure("h2.connection", dbFile(dbDir).exists == expectExists, 
      s"Database file ${dbFile(dbDir)} does ${if expectExists then "not " else ""}exist.")
    if !readonly then checkForTraceFile(dbDir)
    DriverManager.getConnection(jdbcUrl(dbDir, readonly), "sa", "").tap(_.setAutoCommit(true))<|MERGE_RESOLUTION|>--- conflicted
+++ resolved
@@ -6,11 +6,7 @@
 object H2:
   Class.forName("org.h2.Driver")
 
-<<<<<<< HEAD
-  val dbName = "dedupfs-206" // H2 version suffix
-=======
-  val dbName = "dedupfs" // TODO planned next like "dedupfs-210" // H2 version 2.1.210
->>>>>>> d7a2da66
+  val dbName = "dedupfs-210" // H2 version suffix
   val dbFileName = s"$dbName.mv.db"
 
   // For SQL debugging, add to the DB URL "...;TRACE_LEVEL_SYSTEM_OUT=2"
@@ -28,7 +24,7 @@
     java.io.File(dbDir, dbFileName + fileNameSuffix)
 
   def connection(dbDir: java.io.File, readonly: Boolean, expectExists: Boolean = true): Connection =
-    ensure("h2.connection", dbFile(dbDir).exists == expectExists, 
+    ensure("h2.connection", dbFile(dbDir).exists == expectExists,
       s"Database file ${dbFile(dbDir)} does ${if expectExists then "not " else ""}exist.")
     if !readonly then checkForTraceFile(dbDir)
     DriverManager.getConnection(jdbcUrl(dbDir, readonly), "sa", "").tap(_.setAutoCommit(true))