--- conflicted
+++ resolved
@@ -18,12 +18,8 @@
 
 class EnsureFailed(reason: String) extends IllegalArgumentException(reason)
 
-<<<<<<< HEAD
-def problem(marker: String, warningMessage: => String): Unit = ensure(marker, false, warningMessage)
-=======
 def problem(marker: String, warningMessage: => String): Unit =
     ensure(marker, false, warningMessage)
->>>>>>> 4ab940ab
 
 def ensure(marker: String, condition: Boolean, warningMessage: => String): Unit =
   if !condition then
