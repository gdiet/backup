--- conflicted
+++ resolved
@@ -1,22 +1,16 @@
-import java.util.concurrent.atomic.AtomicBoolean
-
-import org.slf4j.Logger
-
-<<<<<<< HEAD
-import scala.util.ChainingSyntax
-
-package object dedup extends ChainingSyntax {
-  // https://stackoverflow.com/questions/58506337/java-byte-array-of-1-mb-or-more-takes-up-twice-the-ram
-  val memChunk = 524200 // a bit less than 0.5 MiB to avoid problems with humongous objects in G1GC
-
-=======
-package object dedup extends scala.util.ChainingSyntax {
->>>>>>> c972c5a3
-  val copyWhenMoving = new AtomicBoolean(false)
-
-  def assumeLogged(condition: Boolean, message: => String)(implicit log: Logger): Unit =
-    if (!condition) log.error(s"Assumption failed: $message", new IllegalStateException(""))
-
-  def assertLogged(condition: Boolean, message: => String)(implicit log: Logger): Unit =
-    if (!condition) throw new IllegalStateException(message).tap(log.error(s"Assumption failed: $message", _))
-}
+import java.util.concurrent.atomic.AtomicBoolean
+
+import org.slf4j.Logger
+
+package object dedup extends scala.util.ChainingSyntax {
+  // https://stackoverflow.com/questions/58506337/java-byte-array-of-1-mb-or-more-takes-up-twice-the-ram
+  val memChunk = 524200 // a bit less than 0.5 MiB to avoid problems with humongous objects in G1GC
+
+  val copyWhenMoving = new AtomicBoolean(false)
+
+  def assumeLogged(condition: Boolean, message: => String)(implicit log: Logger): Unit =
+    if (!condition) log.error(s"Assumption failed: $message", new IllegalStateException(""))
+
+  def assertLogged(condition: Boolean, message: => String)(implicit log: Logger): Unit =
+    if (!condition) throw new IllegalStateException(message).tap(log.error(s"Assumption failed: $message", _))
+}