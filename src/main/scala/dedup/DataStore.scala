--- conflicted
+++ resolved
@@ -1,168 +1,90 @@
-package dedup
-
-import java.io.File
-
-import scala.collection.immutable.SortedMap
-
-<<<<<<< HEAD
-/** This class is the storage interface for the dedup server. It keeps data from files currently open in volatile
- *  storage entries (memory or disk), writing them to long term storage when they are closed. The long term store
- *  that way is effectively a sequential write once / random access read many times storage.
- *
- *  This class is not thread safe.
- */
-class DataStore(dataDir: String, readOnly: Boolean) extends AutoCloseable {
-  private val longTermStore = new LongTermStore(dataDir, readOnly)
-  private val entries = new CacheEntries(new File(dataDir, "../data-temp").getAbsoluteFile)
-  import entries.Entry
-=======
-class DataStore(dataDir: String, tempPath: String, readOnly: Boolean) extends AutoCloseable {
-  private val log: Logger = LoggerFactory.getLogger(getClass)
-  private val memoryCacheSize: Long = Server.freeMemory*3/4 - 128000000
-  log.info(s"Initializing data store with memory cache size ${memoryCacheSize / 1000000}MB")
-  require(memoryCacheSize > 8000000, "Not enough free memory for a sensible memory cache.")
-  private val longTermStore = new LongTermStore(dataDir, readOnly)
-  private val tempDir: File = new File(tempPath, "data-temp")
-  if (!readOnly) {
-    require(tempDir.isDirectory || tempDir.mkdirs(), s"Can't create temp dir $tempDir")
-    require(tempDir.list().isEmpty, s"Temp dir is not empty: $tempDir")
-  }
-
-  private var openChannels: Map[(Long, Long), SeekableByteChannel] = Map()
-  private def path(id: Long, dataId: Long): Path = new File(tempDir, s"$id-$dataId").toPath
-  private def channel(id: Long, dataId: Long): SeekableByteChannel = {
-    require(!readOnly)
-    openChannels.getOrElse(id -> dataId, {
-      log.info(s"Memory cache full, creating temporary store file ($id/$dataId)")
-      Files.newByteChannel(path(id, dataId), WRITE, CREATE_NEW, SPARSE, READ)
-        .tap(channel => openChannels += ((id, dataId) -> channel))
-    })
-  }
-
-  private sealed trait Entry {
-    def id: Long; def dataId: Long
-    def position: Long; def data: Array[Byte]
-    def length: Int; def memory: Long
-    def write(data: Array[Byte]): Unit
-    def drop(left: Int, right: Int): Entry
-    def ++(other: Entry): Entry
-  }
-  private object Entry {
-    def apply(id: Long, dataId: Long, position: Long, data: Array[Byte]): Entry =
-      if (memoryUsage + data.length > memoryCacheSize)
-        FileEntry(id, dataId, position, data.length).tap(_.write(data))
-      else MemoryEntry(id, dataId, position, data)
-  }
-  private case class MemoryEntry(id: Long, dataId: Long, position: Long, data: Array[Byte]) extends Entry {
-    override def toString: String = s"Mem($id/$dataId, $position, $length)"
-    override def length: Int = data.length
-    override def memory: Long = length + 500
-    override def drop(left: Int, right: Int): Entry = copy(position = position + left, data = data.drop(left).dropRight(right))
-    override def write(data: Array[Byte]): Unit = System.arraycopy(data, 0, this.data, 0, data.length)
-    override def ++(other: Entry): Entry = Entry(id, dataId, position, data ++ other.data)
-  }
-  private case class FileEntry(id: Long, dataId: Long, position: Long, length: Int) extends Entry {
-    override def toString: String = s"Fil($id/$dataId, $position, $length)"
-    override def data: Array[Byte] = {
-      val buffer = ByteBuffer.allocate(length)
-      val input = channel(id, dataId).position(position)
-      while(buffer.remaining() > 0) input.read(buffer)
-      new Array[Byte](length).tap(buffer.position(0).get)
-    }
-    override def memory: Long = 500
-    override def drop(left: Int, right: Int): Entry = {
-      copy(position = position + left, length = length - left - right)
-    }
-    override def write(data: Array[Byte]): Unit = {
-      channel(id, dataId).position(position).write(ByteBuffer.wrap(data))
-    }
-    override def ++(other: Entry): Entry = {
-      require(other.id == id && other.dataId == dataId)
-      require(position + length == other.position)
-      other match {
-        case _: FileEntry => /* Nothing to do. */
-        case _: MemoryEntry => channel(id, dataId).position(position + length).write(ByteBuffer.wrap(other.data))
-      }
-      copy(length = length + other.length)
-    }
-  }
-  // Map(id/dataId -> size, Seq(data))
-  private var entries = Map[(Long, Long), (Long, Seq[Entry])]()
-  private var memoryUsage = 0L
->>>>>>> 10aca6c2
-
-  def writeProtectCompleteFiles(startPosition: Long, endPosition: Long): Unit =
-    longTermStore.writeProtectCompleteFiles(startPosition, endPosition)
-
-  override def close(): Unit = { entries.close(); longTermStore.close() }
-
-  def ifDataWritten(id: Long, dataId: Long)(f: => Unit): Unit =
-    if (entries.getEntry(id, dataId).nonEmpty) f
-
-  def read(id: Long, dataId: Long, ltStart: Long, ltStop: Long)(position: Long, requestedSize: Int): Array[Byte] = {
-    val (fileSize, localEntries) = entries.getEntry(id, dataId).getOrElse(ltStop - ltStart -> Seq[Entry]())
-    val sizeToRead = math.max(math.min(requestedSize, fileSize - position), 0).toInt
-    val chunks: Seq[Entry] = localEntries.collect {
-      case entry
-        if (entry.position <  position && entry.position + entry.length > position) ||
-           (entry.position >= position && entry.position                < position + sizeToRead) =>
-        val dropLeft  = math.max(0, position - entry.position).toInt
-        val dropRight = math.max(0, entry.position + entry.length - (position + sizeToRead)).toInt
-        entry.drop(dropLeft, dropRight)
-    }
-    val chunksToRead = chunks.foldLeft(SortedMap(position -> sizeToRead)) { case (chunksToRead, entry) =>
-      val (readPosition, sizeToRead) = chunksToRead.filter(_._1 <= entry.position).last
-      chunksToRead - readPosition ++ Seq(
-        readPosition -> (entry.position - readPosition).toInt,
-        entry.position + entry.length -> (readPosition + sizeToRead - entry.position - entry.length).toInt
-      ).filterNot(_._2 == 0)
-    }
-    val chunksRead: SortedMap[Long, Array[Byte]] =
-      chunksToRead.map { case (start, length) => start -> longTermStore.read(ltStart + start, length) }
-    (chunksRead ++ chunks.map(e => e.position -> e.data)).map(_._2).reduce(_ ++ _)
-  }
-
-  def size(id: Long, dataId: Long, ltStart: Long, ltStop: Long): Long =
-    entries.getEntry(id, dataId).map(_._1).getOrElse(ltStop - ltStart)
-
-  def truncate(id: Long, dataId: Long, ltStart: Long, ltStop: Long): Unit =
-    entries.setOrReplace(id, dataId, 0, Seq())
-
-  def delete(id: Long, dataId: Long): Unit =
-    entries.delete(id, dataId)
-
-  def write(id: Long, dataId: Long, ltStart: Long, ltStop: Long)(position: Long, data: Array[Byte]): Unit =
-    // https://stackoverflow.com/questions/58506337/java-byte-array-of-1-mb-or-more-takes-up-twice-the-ram
-    data.grouped(524288).foldLeft(0) { case (offset, bytes) =>
-      internalWrite(id, dataId, ltStart, ltStop)(position + offset, bytes)
-      offset + 524288
-    }
-
-  private def internalWrite(id: Long, dataId: Long, ltStart: Long, ltStop: Long)(position: Long, data: Array[Byte]): Unit = {
-    val (fileSize, chunks) = entries.getEntry(id, dataId).getOrElse(ltStop - ltStart -> Seq())
-    val newSize = math.max(fileSize, position + data.length)
-    val combinedChunks = chunks :+ (chunks.find(_.position == position) match {
-      case None => entries.newEntry(id, dataId, position, data)
-      case Some(previousData) =>
-        if (data.length >= previousData.length) entries.newEntry(id, dataId, position, data)
-        else previousData.tap(_.write(data))
-    })
-    val (toMerge, others) = combinedChunks.partition { entry =>
-      (entry.position < position && entry.position + entry.length > position) ||
-        (entry.position >= position && entry.position < position + data.length)
-    }
-    val reduced = toMerge.sortBy(_.position).reduceLeft[Entry] { case (dataA, dataB) =>
-      if (dataA.position + dataA.length >= dataB.position + dataB.length) dataA
-      else dataA ++ dataB.drop((dataA.position + dataA.length - dataB.position).toInt, 0)
-    }
-    val merged = others :+ reduced
-    entries.setOrReplace(id, dataId, newSize, merged)
-  }
-
-  def persist(id: Long, dataId: Long, ltStart: Long, ltStop: Long)(writePosition: Long, dataSize: Long): Unit = {
-    for { offset <- 0L until dataSize by 524288; chunkSize = math.min(524288, dataSize - offset).toInt } {
-      val chunk = read(id, dataId, ltStart, ltStop)(offset, chunkSize)
-      longTermStore.write(writePosition + offset, chunk)
-    }
-  }
-}
+package dedup
+
+import scala.collection.immutable.SortedMap
+
+/** This class is the storage interface for the dedup server. It keeps data from files currently open in volatile
+ *  storage entries (memory or disk), writing them to long term storage when they are closed. The long term store
+ *  that way is effectively a sequential write once / random access read many times storage.
+ *
+ *  This class is not thread safe.
+ */
+class DataStore(dataDir: String, tempPath: String, readOnly: Boolean) extends AutoCloseable {
+  private val longTermStore = new LongTermStore(dataDir, readOnly)
+  private val entries = new CacheEntries(tempPath, readOnly)
+  import entries.Entry
+
+  def writeProtectCompleteFiles(startPosition: Long, endPosition: Long): Unit =
+    longTermStore.writeProtectCompleteFiles(startPosition, endPosition)
+
+  override def close(): Unit = { entries.close(); longTermStore.close() }
+
+  def ifDataWritten(id: Long, dataId: Long)(f: => Unit): Unit =
+    if (entries.getEntry(id, dataId).nonEmpty) f
+
+  def read(id: Long, dataId: Long, ltStart: Long, ltStop: Long)(position: Long, requestedSize: Int): Array[Byte] = {
+    val (fileSize, localEntries) = entries.getEntry(id, dataId).getOrElse(ltStop - ltStart -> Seq[Entry]())
+    val sizeToRead = math.max(math.min(requestedSize, fileSize - position), 0).toInt
+    val chunks: Seq[Entry] = localEntries.collect {
+      case entry
+        if (entry.position <  position && entry.position + entry.length > position) ||
+           (entry.position >= position && entry.position                < position + sizeToRead) =>
+        val dropLeft  = math.max(0, position - entry.position).toInt
+        val dropRight = math.max(0, entry.position + entry.length - (position + sizeToRead)).toInt
+        entry.drop(dropLeft, dropRight)
+    }
+    val chunksToRead = chunks.foldLeft(SortedMap(position -> sizeToRead)) { case (chunksToRead, entry) =>
+      val (readPosition, sizeToRead) = chunksToRead.filter(_._1 <= entry.position).last
+      chunksToRead - readPosition ++ Seq(
+        readPosition -> (entry.position - readPosition).toInt,
+        entry.position + entry.length -> (readPosition + sizeToRead - entry.position - entry.length).toInt
+      ).filterNot(_._2 == 0)
+    }
+    val chunksRead: SortedMap[Long, Array[Byte]] =
+      chunksToRead.map { case (start, length) => start -> longTermStore.read(ltStart + start, length) }
+    (chunksRead ++ chunks.map(e => e.position -> e.data)).map(_._2).reduce(_ ++ _)
+  }
+
+  def size(id: Long, dataId: Long, ltStart: Long, ltStop: Long): Long =
+    entries.getEntry(id, dataId).map(_._1).getOrElse(ltStop - ltStart)
+
+  def truncate(id: Long, dataId: Long, ltStart: Long, ltStop: Long): Unit =
+    entries.setOrReplace(id, dataId, 0, Seq())
+
+  def delete(id: Long, dataId: Long): Unit =
+    entries.delete(id, dataId)
+
+  def write(id: Long, dataId: Long, ltStart: Long, ltStop: Long)(position: Long, data: Array[Byte]): Unit =
+    // https://stackoverflow.com/questions/58506337/java-byte-array-of-1-mb-or-more-takes-up-twice-the-ram
+    data.grouped(524288).foldLeft(0) { case (offset, bytes) =>
+      internalWrite(id, dataId, ltStart, ltStop)(position + offset, bytes)
+      offset + 524288
+    }
+
+  private def internalWrite(id: Long, dataId: Long, ltStart: Long, ltStop: Long)(position: Long, data: Array[Byte]): Unit = {
+    val (fileSize, chunks) = entries.getEntry(id, dataId).getOrElse(ltStop - ltStart -> Seq())
+    val newSize = math.max(fileSize, position + data.length)
+    val combinedChunks = chunks :+ (chunks.find(_.position == position) match {
+      case None => entries.newEntry(id, dataId, position, data)
+      case Some(previousData) =>
+        if (data.length >= previousData.length) entries.newEntry(id, dataId, position, data)
+        else previousData.tap(_.write(data))
+    })
+    val (toMerge, others) = combinedChunks.partition { entry =>
+      (entry.position < position && entry.position + entry.length > position) ||
+        (entry.position >= position && entry.position < position + data.length)
+    }
+    val reduced = toMerge.sortBy(_.position).reduceLeft[Entry] { case (dataA, dataB) =>
+      if (dataA.position + dataA.length >= dataB.position + dataB.length) dataA
+      else dataA ++ dataB.drop((dataA.position + dataA.length - dataB.position).toInt, 0)
+    }
+    val merged = others :+ reduced
+    entries.setOrReplace(id, dataId, newSize, merged)
+  }
+
+  def persist(id: Long, dataId: Long, ltStart: Long, ltStop: Long)(writePosition: Long, dataSize: Long): Unit = {
+    for { offset <- 0L until dataSize by 524288; chunkSize = math.min(524288, dataSize - offset).toInt } {
+      val chunk = read(id, dataId, ltStart, ltStop)(offset, chunkSize)
+      longTermStore.write(writePosition + offset, chunk)
+    }
+  }
+}