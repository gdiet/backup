--- conflicted
+++ resolved
@@ -83,11 +83,7 @@
       ensure("cache.merge", storedAt + entryLength <= position, s"Overlapping entries at $position: $entries")
       if storedAt + entryLength == position then
         Option(entries.get(position)) match
-<<<<<<< HEAD
-          case None => problem ("cache.merge", s"No entry at position: $position")
-=======
           case None => problem("cache.merge", s"No entry at position: $position")
->>>>>>> 4ab940ab
           case Some(upperArea) =>
             area._merge(upperArea).foreach { merged =>
               entries.remove(position)
